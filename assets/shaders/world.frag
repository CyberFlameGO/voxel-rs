#version 450

layout(location = 0) flat in vec3 i_norm;
layout(location = 1) in float i_occl;
layout(location = 2) flat in vec2 i_texture_top_left;
layout(location = 3) flat in vec2 i_texture_size;
layout(location = 4) flat in vec2 i_texture_max_uv;
layout(location = 5) in vec2 i_texture_uv;
layout(location = 6) flat in float i_light_level;

layout(location = 0) out vec4 o_color;

layout(set = 0, binding = 1) uniform sampler u_sampler;
layout(set = 0, binding = 2) uniform texture2D u_texture_atlas;

const vec3 SUN_DIRECTION = normalize(vec3(0, 1, 0.5));
const float SUN_FRACTION = 0.3;
const vec2 EPSILON = vec2(1e-7, 1e-7);

vec3 srgbDecode(vec3 color){
    float r = color.r < 0.04045 ? (1.0 / 12.92) * color.r : pow((color.r + 0.055) * (1.0 / 1.055), 2.4);
    float g = color.g < 0.04045 ? (1.0 / 12.92) * color.g : pow((color.g + 0.055) * (1.0 / 1.055), 2.4);
    float b = color.b < 0.04045 ? (1.0 / 12.92) * color.b : pow((color.b + 0.055) * (1.0 / 1.055), 2.4);
    return vec3(r, g, b);
}

void main() {
<<<<<<< HEAD
    float lightFactor = pow(0.8, 15.0 - v_LightLevel);
    vec2 actualPosition = v_UvPos + mod(v_UvOffset, v_UvSize);
    ColorBuffer = lightFactor * vec4(srgbDecode(texture(TextureAtlas, actualPosition).xyz), 1.0) * occl * (1.0 - SUN_FRACTION + SUN_FRACTION * abs(dot(v_Norm, SUN_DIRECTION)));
    ColorBuffer.a = 1.0;
=======
    /* TEXTURE ACCESS */
    // avoid going out of bounds when multisampling is enabled
    vec2 corrected_uv = clamp(i_texture_uv, EPSILON, i_texture_max_uv - EPSILON);
    // compute the texture gradients before texture wrapping
    vec2 x_derivative = dFdx(corrected_uv);
    vec2 y_derivative = dFdy(corrected_uv);
    // wrap texture
    vec2 actual_uv = i_texture_top_left + mod(corrected_uv, i_texture_size);
    // get texture value
    vec4 tex_color = textureGrad(sampler2D(u_texture_atlas, u_sampler), actual_uv, x_derivative, y_derivative);

    /* VARIOUS BRIGHTNESS FACTORS */
    float light_factor = pow(0.8, 15.0 - i_light_level);
    float normal_factor = 1.0 - SUN_FRACTION + SUN_FRACTION * min(0.0, dot(i_norm, SUN_DIRECTION));
    float total_factor = light_factor * i_occl * normal_factor;
>>>>>>> 301ffb11

    /* OUTPUT */
    o_color = vec4(total_factor, total_factor, total_factor, 1.0) * tex_color;
}<|MERGE_RESOLUTION|>--- conflicted
+++ resolved
@@ -17,20 +17,7 @@
 const float SUN_FRACTION = 0.3;
 const vec2 EPSILON = vec2(1e-7, 1e-7);
 
-vec3 srgbDecode(vec3 color){
-    float r = color.r < 0.04045 ? (1.0 / 12.92) * color.r : pow((color.r + 0.055) * (1.0 / 1.055), 2.4);
-    float g = color.g < 0.04045 ? (1.0 / 12.92) * color.g : pow((color.g + 0.055) * (1.0 / 1.055), 2.4);
-    float b = color.b < 0.04045 ? (1.0 / 12.92) * color.b : pow((color.b + 0.055) * (1.0 / 1.055), 2.4);
-    return vec3(r, g, b);
-}
-
 void main() {
-<<<<<<< HEAD
-    float lightFactor = pow(0.8, 15.0 - v_LightLevel);
-    vec2 actualPosition = v_UvPos + mod(v_UvOffset, v_UvSize);
-    ColorBuffer = lightFactor * vec4(srgbDecode(texture(TextureAtlas, actualPosition).xyz), 1.0) * occl * (1.0 - SUN_FRACTION + SUN_FRACTION * abs(dot(v_Norm, SUN_DIRECTION)));
-    ColorBuffer.a = 1.0;
-=======
     /* TEXTURE ACCESS */
     // avoid going out of bounds when multisampling is enabled
     vec2 corrected_uv = clamp(i_texture_uv, EPSILON, i_texture_max_uv - EPSILON);
@@ -46,7 +33,6 @@
     float light_factor = pow(0.8, 15.0 - i_light_level);
     float normal_factor = 1.0 - SUN_FRACTION + SUN_FRACTION * min(0.0, dot(i_norm, SUN_DIRECTION));
     float total_factor = light_factor * i_occl * normal_factor;
->>>>>>> 301ffb11
 
     /* OUTPUT */
     o_color = vec4(total_factor, total_factor, total_factor, 1.0) * tex_color;
