--- conflicted
+++ resolved
@@ -2,7 +2,7 @@
 use anyhow::Result;
 use log::info;
 use nalgebra::Vector3;
-use std::collections::{HashMap, HashSet};
+use std::collections::{HashMap, HashSet, VecDeque};
 use std::time::Instant;
 use voxel_rs_common::physics::aabb::AABB;
 use voxel_rs_common::physics::player::PhysicsPlayer;
@@ -228,9 +228,8 @@
                     ));
                 }
             }
-            (u, -pos.py, -(min_distance as i64))
+            -(min_distance as i64)
         });
-<<<<<<< HEAD
 
         let t0 = Instant::now();
         while (Instant::now() - t0).subsec_millis() < 25 {
@@ -250,21 +249,6 @@
                 }
             }else{
                 break;
-=======
-        if let Some(pos) = update_lightning_chunks_vec.pop() {
-            let t1 = Instant::now();
-            world.update_light(&pos, &mut light_bfs_queue);
-            update_lightning_chunks.remove(&pos);
-            let t2 = Instant::now();
-            total_light_time += (t2 - t1).subsec_millis();
-            light_count += 1;
-            /*println!(
-                "Average time to compute light : {} ms",
-                total_light_time / light_count
-            );*/
-            for (_, data) in players.iter_mut() {
-                data.loaded_chunks.remove(&pos);
->>>>>>> 301ffb11
             }
         }
 
